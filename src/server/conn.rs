--- conflicted
+++ resolved
@@ -102,12 +102,9 @@
     h1_keep_alive: bool,
     h1_title_case_headers: bool,
     h1_preserve_header_case: bool,
-<<<<<<< HEAD
     #[cfg(feature = "http1")]
     h1_header_read_timeout: Option<Duration>,
-=======
     h1_writev: Option<bool>,
->>>>>>> 80627141
     #[cfg(feature = "http2")]
     h2_builder: proto::h2::server::Config,
     mode: ConnectionMode,
@@ -289,12 +286,9 @@
             h1_keep_alive: true,
             h1_title_case_headers: false,
             h1_preserve_header_case: false,
-<<<<<<< HEAD
             #[cfg(feature = "http1")]
             h1_header_read_timeout: None,
-=======
             h1_writev: None,
->>>>>>> 80627141
             #[cfg(feature = "http2")]
             h2_builder: Default::default(),
             mode: ConnectionMode::default(),
@@ -374,7 +368,6 @@
         self
     }
 
-<<<<<<< HEAD
     /// Set a timeout for reading client request headers. If a client does not 
     /// transmit the entire header withing this time, the connection is closed.
     ///
@@ -383,7 +376,9 @@
     #[cfg_attr(docsrs, doc(cfg(feature = "http1")))]
     pub fn http1_header_read_timeout(&mut self, read_timeout: Duration) -> &mut Self {
         self.h1_header_read_timeout = Some(read_timeout);
-=======
+        self
+    }
+
     /// Set whether HTTP/1 connections should try to use vectored writes,
     /// or always flatten into a single buffer.
     ///
@@ -401,7 +396,6 @@
     #[cfg_attr(docsrs, doc(cfg(feature = "http1")))]
     pub fn http1_writev(&mut self, val: bool) -> &mut Self {
         self.h1_writev = Some(val);
->>>>>>> 80627141
         self
     }
 
@@ -580,12 +574,9 @@
             h1_keep_alive: self.h1_keep_alive,
             h1_title_case_headers: self.h1_title_case_headers,
             h1_preserve_header_case: self.h1_preserve_header_case,
-<<<<<<< HEAD
             #[cfg(feature = "http1")]
             h1_header_read_timeout: self.h1_header_read_timeout,
-=======
             h1_writev: self.h1_writev,
->>>>>>> 80627141
             #[cfg(feature = "http2")]
             h2_builder: self.h2_builder,
             mode: self.mode,
@@ -647,17 +638,15 @@
                 if self.h1_preserve_header_case {
                     conn.set_preserve_header_case();
                 }
-<<<<<<< HEAD
                 if let Some(header_parse_timeout) = self.h1_header_read_timeout {
                     conn.set_http1_header_parse_timeout(header_parse_timeout);
-=======
+                }
                 if let Some(writev) = self.h1_writev {
                     if writev {
                         conn.set_write_strategy_queue();
                     } else {
                         conn.set_write_strategy_flatten();
                     }
->>>>>>> 80627141
                 }
                 conn.set_flush_pipeline(self.pipeline_flush);
                 if let Some(max) = self.max_buf_size {
