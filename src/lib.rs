#![deny(missing_docs)]
#![deny(missing_debug_implementations)]
#![cfg_attr(test, deny(rust_2018_idioms))]
#![cfg_attr(all(test, feature = "full"), deny(unreachable_pub))]
#![cfg_attr(all(test, feature = "full"), deny(warnings))]
#![cfg_attr(all(test, feature = "nightly"), feature(test))]
#![cfg_attr(docsrs, feature(doc_cfg))]

//! # hyper
//!
//! hyper is a **fast** and **correct** HTTP implementation written in and for Rust.
//!
//! ## Features
//!
//! - HTTP/1 and HTTP/2
//! - Asynchronous design
//! - Leading in performance
//! - Tested and **correct**
//! - Extensive production use
//! - [Client](client/index.html) and [Server](server/index.html) APIs
//!
//! If just starting out, **check out the [Guides](https://hyper.rs/guides)
//! first.**
//!
//! ## "Low-level"
//!
//! hyper is a lower-level HTTP library, meant to be a building block
//! for libraries and applications.
//!
//! If looking for just a convenient HTTP client, consider the
//! [reqwest](https://crates.io/crates/reqwest) crate.
//!
//! # Optional Features
//!
//! hyper uses a set of [feature flags] to reduce the amount of compiled code.
//! It is possible to just enable certain features over others. By default,
//! hyper does not enable any features but allows one to enable a subset for
//! their use case. Below is a list of the available feature flags. You may
//! also notice above each function, struct and trait there is listed one or
//! more feature flags that are required for that item to be used.
//!
//! If you are new to hyper it is possible to enable the `full` feature flag
//! which will enable all public APIs. Beware though that this will pull in
//! many extra dependencies that you may not need.
//!
//! The following optional features are available:
//!
//! - `http1`: Enables HTTP/1 support.
//! - `http2`: Enables HTTP/2 support.
//! - `client`: Enables the HTTP `client`.
//! - `server`: Enables the HTTP `server`.
//! - `runtime`: Enables convenient integration with `tokio`, providing
//!   connectors and acceptors for TCP, and a default executor.
<<<<<<< HEAD
//! - `stream`: Provides `futures::Stream` capabilities.
=======
//! - `tcp`: Enables convenient implementations over TCP (using tokio).
>>>>>>> 36604431
//!
//! [feature flags]: https://doc.rust-lang.org/cargo/reference/manifest.html#the-features-section

#[doc(hidden)]
pub use http;

#[cfg(all(test, feature = "nightly"))]
extern crate test;

pub use crate::http::{header, Method, Request, Response, StatusCode, Uri, Version};

#[doc(no_inline)]
pub use crate::http::HeaderMap;

pub use crate::body::Body;
pub use crate::error::{Error, Result};

#[macro_use]
mod cfg;
#[macro_use]
mod common;
pub mod body;
mod error;
pub mod ext;
#[cfg(test)]
mod mock;
pub mod rt;
pub mod service;
pub mod upgrade;

#[cfg(feature = "ffi")]
pub mod ffi;

cfg_proto! {
    mod headers;
    mod proto;
}

cfg_feature! {
    #![feature = "client"]

    pub mod client;
    #[cfg(any(feature = "http1", feature = "http2"))]
    #[doc(no_inline)]
    pub use crate::client::Client;
}

cfg_feature! {
    #![feature = "server"]

    pub mod server;
    #[doc(no_inline)]
    pub use crate::server::Server;
}<|MERGE_RESOLUTION|>--- conflicted
+++ resolved
@@ -51,11 +51,6 @@
 //! - `server`: Enables the HTTP `server`.
 //! - `runtime`: Enables convenient integration with `tokio`, providing
 //!   connectors and acceptors for TCP, and a default executor.
-<<<<<<< HEAD
-//! - `stream`: Provides `futures::Stream` capabilities.
-=======
-//! - `tcp`: Enables convenient implementations over TCP (using tokio).
->>>>>>> 36604431
 //!
 //! [feature flags]: https://doc.rust-lang.org/cargo/reference/manifest.html#the-features-section
 
