use bytes::Bytes;
use libc::{c_int, size_t};
use std::ffi::c_void;

use super::body::hyper_body;
use super::error::hyper_code;
use super::task::{hyper_task_return_type, AsTaskType};
use super::HYPER_ITER_CONTINUE;
use super::userdata::{Userdata, hyper_userdata_drop};
use crate::body::Incoming as IncomingBody;
use crate::ext::{HeaderCaseMap, OriginalHeaderOrder, ReasonPhrase};
use crate::header::{HeaderName, HeaderValue};
use crate::{HeaderMap, Method, Request, Response, Uri};

/// An HTTP request.
pub struct hyper_request(Request<IncomingBody>);

/// An HTTP response.
pub struct hyper_response(Response<IncomingBody>);

/// An HTTP header map.
///
/// These can be part of a request or response.
pub struct hyper_headers {
    pub(super) headers: HeaderMap,
    orig_casing: HeaderCaseMap,
    orig_order: OriginalHeaderOrder,
}

pub(crate) struct OnInformational {
    func: hyper_request_on_informational_callback,
    userdata: Userdata,
}

type hyper_request_on_informational_callback = extern "C" fn(*mut c_void, *mut hyper_response);

// ===== impl hyper_request =====

ffi_fn! {
    /// Construct a new HTTP request.
    ///
    /// To avoid a memory leak, the request must eventually be consumed by
    /// `hyper_request_free` or `hyper_clientconn_send`.
    fn hyper_request_new() -> *mut hyper_request {
        Box::into_raw(Box::new(hyper_request::from(Request::new(IncomingBody::empty()))))
    } ?= std::ptr::null_mut()
}

ffi_fn! {
    /// Free an HTTP request.
    ///
    /// This should only be used if the request isn't consumed by
    /// `hyper_clientconn_send`.
    fn hyper_request_free(req: *mut hyper_request) {
        drop(non_null!(Box::from_raw(req) ?= ()));
    }
}

ffi_fn! {
    /// Set the HTTP Method of the request.
    fn hyper_request_set_method(req: *mut hyper_request, method: *const u8, method_len: size_t) -> hyper_code {
        let bytes = unsafe {
            std::slice::from_raw_parts(method, method_len as usize)
        };
        let req = non_null!(&mut *req ?= hyper_code::HYPERE_INVALID_ARG);
        match Method::from_bytes(bytes) {
            Ok(m) => {
                *req.0.method_mut() = m;
                hyper_code::HYPERE_OK
            },
            Err(_) => {
                hyper_code::HYPERE_INVALID_ARG
            }
        }
    }
}

ffi_fn! {
    /// Get the HTTP Method of the request.
    ///
    /// `method` must be a pointer to a buffer that this function will populate with the HTTP
    /// method of the request.  The `header_len` argument must be a pointer to a `size_t` which, on
    /// call, is populated with the maximum length of the `method` buffer and, on successful
    /// response, will be set to the actual length of the value written into the buffer.
    fn hyper_request_method(req: *const hyper_request, method: *mut u8, method_len: *mut size_t) -> hyper_code {
        let req = non_null!(&*req ?= hyper_code::HYPERE_INVALID_ARG);
        if method.is_null() {
            return hyper_code::HYPERE_INVALID_ARG;
        }
        let req_method_str = req.0.method().as_str();
        unsafe {
            if non_null!(*method_len ?= hyper_code::HYPERE_INVALID_ARG) < req_method_str.len() {
                return hyper_code::HYPERE_INSUFFICIENT_SPACE;
            }
            std::ptr::copy_nonoverlapping(req_method_str.as_ptr(), method, req_method_str.len());
            *method_len = req_method_str.len();
        }
        hyper_code::HYPERE_OK
    }
}

ffi_fn! {
    /// Set the URI of the request.
    ///
    /// The request's URI is best described as the `request-target` from the RFCs. So in HTTP/1,
    /// whatever is set will get sent as-is in the first line (GET $uri HTTP/1.1). It
    /// supports the 4 defined variants, origin-form, absolute-form, authority-form, and
    /// asterisk-form.
    ///
    /// The underlying type was built to efficiently support HTTP/2 where the request-target is
    /// split over :scheme, :authority, and :path. As such, each part can be set explicitly, or the
    /// type can parse a single contiguous string and if a scheme is found, that slot is "set". If
    /// the string just starts with a path, only the path portion is set. All pseudo headers that
    /// have been parsed/set are sent when the connection type is HTTP/2.
    ///
    /// To set each slot explicitly, use `hyper_request_set_uri_parts`.
    fn hyper_request_set_uri(req: *mut hyper_request, uri: *const u8, uri_len: size_t) -> hyper_code {
        let bytes = unsafe {
            std::slice::from_raw_parts(uri, uri_len as usize)
        };
        let req = non_null!(&mut *req ?= hyper_code::HYPERE_INVALID_ARG);
        match Uri::from_maybe_shared(bytes) {
            Ok(u) => {
                *req.0.uri_mut() = u;
                hyper_code::HYPERE_OK
            },
            Err(_) => {
                hyper_code::HYPERE_INVALID_ARG
            }
        }
    }
}

ffi_fn! {
    /// Set the URI of the request with separate scheme, authority, and
    /// path/query strings.
    ///
    /// Each of `scheme`, `authority`, and `path_and_query` should either be
    /// null, to skip providing a component, or point to a UTF-8 encoded
    /// string. If any string pointer argument is non-null, its corresponding
    /// `len` parameter must be set to the string's length.
    fn hyper_request_set_uri_parts(
        req: *mut hyper_request,
        scheme: *const u8,
        scheme_len: size_t,
        authority: *const u8,
        authority_len: size_t,
        path_and_query: *const u8,
        path_and_query_len: size_t
    ) -> hyper_code {
        let mut builder = Uri::builder();
        if !scheme.is_null() {
            let scheme_bytes = unsafe {
                std::slice::from_raw_parts(scheme, scheme_len as usize)
            };
            builder = builder.scheme(scheme_bytes);
        }
        if !authority.is_null() {
            let authority_bytes = unsafe {
                std::slice::from_raw_parts(authority, authority_len as usize)
            };
            builder = builder.authority(authority_bytes);
        }
        if !path_and_query.is_null() {
            let path_and_query_bytes = unsafe {
                std::slice::from_raw_parts(path_and_query, path_and_query_len as usize)
            };
            builder = builder.path_and_query(path_and_query_bytes);
        }
        match builder.build() {
            Ok(u) => {
                *unsafe { &mut *req }.0.uri_mut() = u;
                hyper_code::HYPERE_OK
            },
            Err(_) => {
                hyper_code::HYPERE_INVALID_ARG
            }
        }
    }
}

ffi_fn! {
    /// Get the URI of the request split into scheme, authority and path/query strings.
    ///
    /// Each of `scheme`, `authority` and `path_and_query` may be pointers to buffers that this
    /// function will populate with the appopriate values from the request.  If one of these
    /// pointers is non-NULL then the associated `_len` field must be a pointer to a `size_t`
    /// which, on call, is populated with the maximum length of the buffer and, on successful
    /// response, will be set to the actual length of the value written into the buffer.
    ///
    /// If a buffer is passed as `NULL` then the `_len` field will be ignored and that component
    /// will be skipped.
    ///
    /// This function may fail with `HYPERE_INSUFFICIENT_SPACE` if one of the provided buffers is
    /// not long enough to hold the value from the request.
    fn hyper_request_uri_parts(
        req: *const hyper_request,
        scheme: *mut u8,
        scheme_len: *mut size_t,
        authority: *mut u8,
        authority_len: *mut size_t,
        path_and_query: *mut u8,
        path_and_query_len: *mut size_t
    ) -> hyper_code {
        let req = non_null!(&*req ?= hyper_code::HYPERE_INVALID_ARG);
        let uri = req.0.uri();
        if !scheme.is_null() {
            let req_scheme_str = match uri.scheme() {
                Some(s) => s.as_str(),
                None => "",
            };
            unsafe {
                if non_null!(*scheme_len ?= hyper_code::HYPERE_INVALID_ARG) < req_scheme_str.len() {
                    return hyper_code::HYPERE_INSUFFICIENT_SPACE;
                }
                std::ptr::copy_nonoverlapping(req_scheme_str.as_ptr(), scheme, req_scheme_str.len());
                *scheme_len = req_scheme_str.len();
            }
        }
        if !authority.is_null() {
            let req_authority_str = match uri.authority() {
                Some(s) => s.as_str(),
                None => "",
            };
            unsafe {
                if non_null!(*authority_len ?= hyper_code::HYPERE_INVALID_ARG) < req_authority_str.len() {
                    return hyper_code::HYPERE_INSUFFICIENT_SPACE;
                }
                std::ptr::copy_nonoverlapping(req_authority_str.as_ptr(), authority, req_authority_str.len());
                *authority_len = req_authority_str.len();
            }
        }
        if !path_and_query.is_null() {
            let req_path_and_query_str = match uri.path_and_query() {
                Some(s) => s.as_str(),
                None => "",
            };
            unsafe {
                if non_null!(*path_and_query_len ?= hyper_code::HYPERE_INVALID_ARG) < req_path_and_query_str.len() {
                    return hyper_code::HYPERE_INSUFFICIENT_SPACE;
                }
                std::ptr::copy_nonoverlapping(req_path_and_query_str.as_ptr(), path_and_query, req_path_and_query_str.len());
                *path_and_query_len = req_path_and_query_str.len();
            }
        }
        hyper_code::HYPERE_OK
    }
}

ffi_fn! {
    /// Set the preferred HTTP version of the request.
    ///
    /// The version value should be one of the `HYPER_HTTP_VERSION_` constants.
    ///
    /// Note that this won't change the major HTTP version of the connection,
    /// since that is determined at the handshake step.
    fn hyper_request_set_version(req: *mut hyper_request, version: c_int) -> hyper_code {
        use http::Version;

        let req = non_null!(&mut *req ?= hyper_code::HYPERE_INVALID_ARG);
        *req.0.version_mut() = match version {
            super::HYPER_HTTP_VERSION_NONE => Version::HTTP_11,
            super::HYPER_HTTP_VERSION_1_0 => Version::HTTP_10,
            super::HYPER_HTTP_VERSION_1_1 => Version::HTTP_11,
            super::HYPER_HTTP_VERSION_2 => Version::HTTP_2,
            _ => {
                // We don't know this version
                return hyper_code::HYPERE_INVALID_ARG;
            }
        };
        hyper_code::HYPERE_OK
    }
}

ffi_fn! {
    /// Get the HTTP version used by this request.
    ///
    /// The returned value could be:
    ///
    /// - `HYPER_HTTP_VERSION_1_0`
    /// - `HYPER_HTTP_VERSION_1_1`
    /// - `HYPER_HTTP_VERSION_2`
    /// - `HYPER_HTTP_VERSION_NONE` if newer (or older).
    fn hyper_request_version(resp: *const hyper_request) -> c_int {
        use http::Version;

        match non_null!(&*resp ?= 0).0.version() {
            Version::HTTP_10 => super::HYPER_HTTP_VERSION_1_0,
            Version::HTTP_11 => super::HYPER_HTTP_VERSION_1_1,
            Version::HTTP_2 => super::HYPER_HTTP_VERSION_2,
            _ => super::HYPER_HTTP_VERSION_NONE,
        }
    }
}

ffi_fn! {
    /// Gets a reference to the HTTP headers of this request
    ///
    /// This is not an owned reference, so it should not be accessed after the
    /// `hyper_request` has been consumed.
    fn hyper_request_headers(req: *mut hyper_request) -> *mut hyper_headers {
        hyper_headers::get_or_default(unsafe { &mut *req }.0.extensions_mut())
    } ?= std::ptr::null_mut()
}

ffi_fn! {
    /// Set the body of the request.
    ///
    /// The default is an empty body.
    ///
    /// This takes ownership of the `hyper_body *`, you must not use it or
    /// free it after setting it on the request.
    fn hyper_request_set_body(req: *mut hyper_request, body: *mut hyper_body) -> hyper_code {
        let body = non_null!(Box::from_raw(body) ?= hyper_code::HYPERE_INVALID_ARG);
        let req = non_null!(&mut *req ?= hyper_code::HYPERE_INVALID_ARG);
        *req.0.body_mut() = body.0;
        hyper_code::HYPERE_OK
    }
}

ffi_fn! {
    /// Take ownership of the body of this request.
    ///
    /// It is safe to free the request even after taking ownership of its body.
    fn hyper_request_body(req: *mut hyper_request) -> *mut hyper_body {
        let body = std::mem::replace(non_null!(&mut *req ?= std::ptr::null_mut()).0.body_mut(), IncomingBody::empty());
        Box::into_raw(Box::new(hyper_body(body)))
    } ?= std::ptr::null_mut()
}

ffi_fn! {
    /// Set an informational (1xx) response callback.
    ///
    /// The callback is called each time hyper receives an informational (1xx)
    /// response for this request.
    ///
    /// The third argument is an opaque user data pointer, which is passed to
    /// the callback each time.
    ///
    /// The callback is passed the `void *` data pointer, and a
    /// `hyper_response *` which can be inspected as any other response. The
    /// body of the response will always be empty.
    ///
    /// NOTE: The `hyper_response *` is just borrowed data, and will not
    /// be valid after the callback finishes. You must copy any data you wish
    /// to persist.
    fn hyper_request_on_informational(req: *mut hyper_request, callback: hyper_request_on_informational_callback, data: *mut c_void, drop: hyper_userdata_drop) -> hyper_code {
        let ext = OnInformational {
            func: callback,
            userdata: Userdata::new(data, drop),
        };
        let req = non_null!(&mut *req ?= hyper_code::HYPERE_INVALID_ARG);
        req.0.extensions_mut().insert(ext);
        hyper_code::HYPERE_OK
    }
}

impl hyper_request {
    pub(super) fn finalize(mut self) -> Request<IncomingBody> {
        if let Some(headers) = self.0.extensions_mut().remove::<hyper_headers>() {
            *self.0.headers_mut() = headers.headers;
            self.0.extensions_mut().insert(headers.orig_casing);
            self.0.extensions_mut().insert(headers.orig_order);
        }
        self.0
    }
}

impl From<Request<IncomingBody>> for hyper_request {
    fn from(mut req: Request<IncomingBody>) -> Self {
        let headers = std::mem::take(req.headers_mut());
        let orig_casing = req
            .extensions_mut()
            .remove::<HeaderCaseMap>()
            .unwrap_or_else(HeaderCaseMap::default);
        let orig_order = req
            .extensions_mut()
            .remove::<OriginalHeaderOrder>()
            .unwrap_or_else(OriginalHeaderOrder::default);
        req.extensions_mut().insert(hyper_headers {
            headers,
            orig_casing,
            orig_order,
        });

        hyper_request(req)
    }
}

// ===== impl hyper_response =====

ffi_fn! {
<<<<<<< HEAD
    /// Construct a new HTTP 200 Ok response
    fn hyper_response_new() -> *mut hyper_response {
        Box::into_raw(Box::new(hyper_response(Response::new(IncomingBody::empty()))))
    } ?= std::ptr::null_mut()
}

ffi_fn! {
    /// Free an HTTP response after using it.
=======
    /// Free an HTTP response.
    ///
    /// This should be used for any response once it is no longer needed.
>>>>>>> f86c4b51
    fn hyper_response_free(resp: *mut hyper_response) {
        drop(non_null!(Box::from_raw(resp) ?= ()));
    }
}

ffi_fn! {
    /// Get the HTTP-Status code of this response.
    ///
    /// It will always be within the range of 100-599.
    fn hyper_response_status(resp: *const hyper_response) -> u16 {
        non_null!(&*resp ?= 0).0.status().as_u16()
    }
}

ffi_fn! {
    /// Set the HTTP Status-Code of this response.
    fn hyper_response_set_status(resp: *mut hyper_response, status: u16) {
        let status = crate::StatusCode::from_u16(status).unwrap();
        *non_null!(&mut *resp ?= ()).0.status_mut() = status;
    }
}

ffi_fn! {
    /// Get a pointer to the reason-phrase of this response.
    ///
    /// This buffer is not null-terminated.
    ///
    /// This buffer is owned by the response, and should not be used after
    /// the response has been freed.
    ///
    /// Use `hyper_response_reason_phrase_len()` to get the length of this
    /// buffer.
    fn hyper_response_reason_phrase(resp: *const hyper_response) -> *const u8 {
        non_null!(&*resp ?= std::ptr::null()).reason_phrase().as_ptr()
    } ?= std::ptr::null()
}

ffi_fn! {
    /// Get the length of the reason-phrase of this response.
    ///
    /// Use `hyper_response_reason_phrase()` to get the buffer pointer.
    fn hyper_response_reason_phrase_len(resp: *const hyper_response) -> size_t {
        non_null!(&*resp ?= 0).reason_phrase().len()
    }
}

ffi_fn! {
    /// Set the preferred HTTP version of the response.
    ///
    /// The version value should be one of the `HYPER_HTTP_VERSION_` constants.
    ///
    /// Note that this won't change the major HTTP version of the connection,
    /// since that is determined at the handshake step.
    fn hyper_response_set_version(req: *mut hyper_response, version: c_int) -> hyper_code {
        use http::Version;

        let req = non_null!(&mut *req ?= hyper_code::HYPERE_INVALID_ARG);
        *req.0.version_mut() = match version {
            super::HYPER_HTTP_VERSION_NONE => Version::HTTP_11,
            super::HYPER_HTTP_VERSION_1_0 => Version::HTTP_10,
            super::HYPER_HTTP_VERSION_1_1 => Version::HTTP_11,
            super::HYPER_HTTP_VERSION_2 => Version::HTTP_2,
            _ => {
                // We don't know this version
                return hyper_code::HYPERE_INVALID_ARG;
            }
        };
        hyper_code::HYPERE_OK
    }
}

ffi_fn! {
    /// Get the HTTP version used by this response.
    ///
    /// The returned value could be:
    ///
    /// - `HYPER_HTTP_VERSION_1_0`
    /// - `HYPER_HTTP_VERSION_1_1`
    /// - `HYPER_HTTP_VERSION_2`
    /// - `HYPER_HTTP_VERSION_NONE` if newer (or older).
    fn hyper_response_version(resp: *const hyper_response) -> c_int {
        use http::Version;

        match non_null!(&*resp ?= 0).0.version() {
            Version::HTTP_10 => super::HYPER_HTTP_VERSION_1_0,
            Version::HTTP_11 => super::HYPER_HTTP_VERSION_1_1,
            Version::HTTP_2 => super::HYPER_HTTP_VERSION_2,
            _ => super::HYPER_HTTP_VERSION_NONE,
        }
    }
}

ffi_fn! {
    /// Gets a reference to the HTTP headers of this response.
    ///
    /// This is not an owned reference, so it should not be accessed after the
    /// `hyper_response` has been freed.
    fn hyper_response_headers(resp: *mut hyper_response) -> *mut hyper_headers {
        hyper_headers::get_or_default(unsafe { &mut *resp }.0.extensions_mut())
    } ?= std::ptr::null_mut()
}

ffi_fn! {
    /// Set the body of the response.
    ///
    /// The default is an empty body.
    ///
    /// This takes ownership of the `hyper_body *`, you must not use it or
    /// free it after setting it on the request.
    fn hyper_response_set_body(rsp: *mut hyper_response, body: *mut hyper_body) -> hyper_code {
        let body = non_null!(Box::from_raw(body) ?= hyper_code::HYPERE_INVALID_ARG);
        let rsp = non_null!(&mut *rsp ?= hyper_code::HYPERE_INVALID_ARG);
        *rsp.0.body_mut() = body.0;
        hyper_code::HYPERE_OK
    }
}

ffi_fn! {
    /// Take ownership of the body of this response.
    ///
    /// It is safe to free the response even after taking ownership of its body.
    ///
    /// To avoid a memory leak, the body must eventually be consumed by
    /// `hyper_body_free`, `hyper_body_foreach`, or `hyper_request_set_body`.
    fn hyper_response_body(resp: *mut hyper_response) -> *mut hyper_body {
        let body = std::mem::replace(non_null!(&mut *resp ?= std::ptr::null_mut()).0.body_mut(), IncomingBody::empty());
        Box::into_raw(Box::new(hyper_body(body)))
    } ?= std::ptr::null_mut()
}

impl hyper_response {
    fn reason_phrase(&self) -> &[u8] {
        if let Some(reason) = self.0.extensions().get::<ReasonPhrase>() {
            return reason.as_bytes();
        }

        if let Some(reason) = self.0.status().canonical_reason() {
            return reason.as_bytes();
        }

        &[]
    }

    pub(super) fn finalize(mut self) -> Response<IncomingBody> {
        if let Some(headers) = self.0.extensions_mut().remove::<hyper_headers>() {
            *self.0.headers_mut() = headers.headers;
            self.0.extensions_mut().insert(headers.orig_casing);
            self.0.extensions_mut().insert(headers.orig_order);
        }
        self.0
    }
}

impl From<Response<IncomingBody>> for hyper_response {
    fn from(mut rsp: Response<IncomingBody>) -> Self {
        let headers = std::mem::take(rsp.headers_mut());
        let orig_casing = rsp
            .extensions_mut()
            .remove::<HeaderCaseMap>()
            .unwrap_or_else(HeaderCaseMap::default);
        let orig_order = rsp
            .extensions_mut()
            .remove::<OriginalHeaderOrder>()
            .unwrap_or_else(OriginalHeaderOrder::default);
        rsp.extensions_mut().insert(hyper_headers {
            headers,
            orig_casing,
            orig_order,
        });

        hyper_response(rsp)
    }
}


unsafe impl AsTaskType for hyper_response {
    fn as_task_type(&self) -> hyper_task_return_type {
        hyper_task_return_type::HYPER_TASK_RESPONSE
    }
}

// ===== impl Headers =====

type hyper_headers_foreach_callback =
    extern "C" fn(*mut c_void, *const u8, size_t, *const u8, size_t) -> c_int;

impl hyper_headers {
    pub(super) fn get_or_default(ext: &mut http::Extensions) -> &mut hyper_headers {
        if let None = ext.get_mut::<hyper_headers>() {
            ext.insert(hyper_headers::default());
        }

        ext.get_mut::<hyper_headers>().unwrap()
    }
}

ffi_fn! {
    /// Iterates the headers passing each name and value pair to the callback.
    ///
    /// The `userdata` pointer is also passed to the callback.
    ///
    /// The callback should return `HYPER_ITER_CONTINUE` to keep iterating, or
    /// `HYPER_ITER_BREAK` to stop.
    fn hyper_headers_foreach(headers: *const hyper_headers, func: hyper_headers_foreach_callback, userdata: *mut c_void) {
        let headers = non_null!(&*headers ?= ());
        // For each header name/value pair, there may be a value in the casemap
        // that corresponds to the HeaderValue. So, we iterator all the keys,
        // and for each one, try to pair the originally cased name with the value.
        //
        // TODO: consider adding http::HeaderMap::entries() iterator
        let mut ordered_iter =  headers.orig_order.get_in_order().peekable();
        if ordered_iter.peek().is_some() {
            for (name, idx) in ordered_iter {
                let (name_ptr, name_len) = if let Some(orig_name) = headers.orig_casing.get_all(name).nth(*idx) {
                    (orig_name.as_ref().as_ptr(), orig_name.as_ref().len())
                } else {
                    (
                    name.as_str().as_bytes().as_ptr(),
                    name.as_str().as_bytes().len(),
                    )
                };

                let val_ptr;
                let val_len;
                if let Some(value) = headers.headers.get_all(name).iter().nth(*idx) {
                    val_ptr = value.as_bytes().as_ptr();
                    val_len = value.as_bytes().len();
                } else {
                    // Stop iterating, something has gone wrong.
                    return;
                }

                if HYPER_ITER_CONTINUE != func(userdata, name_ptr, name_len, val_ptr, val_len) {
                    return;
                }
            }
        } else {
            for name in headers.headers.keys() {
                let mut names = headers.orig_casing.get_all(name);

                for value in headers.headers.get_all(name) {
                    let (name_ptr, name_len) = if let Some(orig_name) = names.next() {
                        (orig_name.as_ref().as_ptr(), orig_name.as_ref().len())
                    } else {
                        (
                            name.as_str().as_bytes().as_ptr(),
                            name.as_str().as_bytes().len(),
                        )
                    };

                    let val_ptr = value.as_bytes().as_ptr();
                    let val_len = value.as_bytes().len();

                    if HYPER_ITER_CONTINUE != func(userdata, name_ptr, name_len, val_ptr, val_len) {
                        return;
                    }
                }
            }
        }
    }
}

ffi_fn! {
    /// Sets the header with the provided name to the provided value.
    ///
    /// This overwrites any previous value set for the header.
    fn hyper_headers_set(headers: *mut hyper_headers, name: *const u8, name_len: size_t, value: *const u8, value_len: size_t) -> hyper_code {
        let headers = non_null!(&mut *headers ?= hyper_code::HYPERE_INVALID_ARG);
        match unsafe { raw_name_value(name, name_len, value, value_len) } {
            Ok((name, value, orig_name)) => {
                headers.headers.insert(&name, value);
                headers.orig_casing.insert(name.clone(), orig_name.clone());
                headers.orig_order.insert(name);
                hyper_code::HYPERE_OK
            }
            Err(code) => code,
        }
    }
}

ffi_fn! {
    /// Adds the provided value to the list of the provided name.
    ///
    /// If there were already existing values for the name, this will append the
    /// new value to the internal list.
    fn hyper_headers_add(headers: *mut hyper_headers, name: *const u8, name_len: size_t, value: *const u8, value_len: size_t) -> hyper_code {
        let headers = non_null!(&mut *headers ?= hyper_code::HYPERE_INVALID_ARG);

        match unsafe { raw_name_value(name, name_len, value, value_len) } {
            Ok((name, value, orig_name)) => {
                headers.headers.append(&name, value);
                headers.orig_casing.append(&name, orig_name.clone());
                headers.orig_order.append(name);
                hyper_code::HYPERE_OK
            }
            Err(code) => code,
        }
    }
}

impl Default for hyper_headers {
    fn default() -> Self {
        Self {
            headers: Default::default(),
            orig_casing: HeaderCaseMap::default(),
            orig_order: OriginalHeaderOrder::default(),
        }
    }
}

unsafe fn raw_name_value(
    name: *const u8,
    name_len: size_t,
    value: *const u8,
    value_len: size_t,
) -> Result<(HeaderName, HeaderValue, Bytes), hyper_code> {
    let name = std::slice::from_raw_parts(name, name_len);
    let orig_name = Bytes::copy_from_slice(name);
    let name = match HeaderName::from_bytes(name) {
        Ok(name) => name,
        Err(_) => return Err(hyper_code::HYPERE_INVALID_ARG),
    };
    let value = std::slice::from_raw_parts(value, value_len);
    let value = match HeaderValue::from_bytes(value) {
        Ok(val) => val,
        Err(_) => return Err(hyper_code::HYPERE_INVALID_ARG),
    };

    Ok((name, value, orig_name))
}

// ===== impl OnInformational =====

impl OnInformational {
    pub(crate) fn call(&mut self, resp: Response<IncomingBody>) {
        let mut resp = hyper_response::from(resp);
        (self.func)(self.userdata.as_ptr(), &mut resp);
    }
}

#[cfg(test)]
mod tests {
    use super::*;

    #[test]
    fn test_headers_foreach_cases_preserved() {
        let mut headers = hyper_headers::default();

        let name1 = b"Set-CookiE";
        let value1 = b"a=b";
        hyper_headers_add(
            &mut headers,
            name1.as_ptr(),
            name1.len(),
            value1.as_ptr(),
            value1.len(),
        );

        let name2 = b"SET-COOKIE";
        let value2 = b"c=d";
        hyper_headers_add(
            &mut headers,
            name2.as_ptr(),
            name2.len(),
            value2.as_ptr(),
            value2.len(),
        );

        let mut vec = Vec::<u8>::new();
        hyper_headers_foreach(&headers, concat, &mut vec as *mut _ as *mut c_void);

        assert_eq!(vec, b"Set-CookiE: a=b\r\nSET-COOKIE: c=d\r\n");

        extern "C" fn concat(
            vec: *mut c_void,
            name: *const u8,
            name_len: usize,
            value: *const u8,
            value_len: usize,
        ) -> c_int {
            unsafe {
                let vec = &mut *(vec as *mut Vec<u8>);
                let name = std::slice::from_raw_parts(name, name_len);
                let value = std::slice::from_raw_parts(value, value_len);
                vec.extend(name);
                vec.extend(b": ");
                vec.extend(value);
                vec.extend(b"\r\n");
            }
            HYPER_ITER_CONTINUE
        }
    }

    #[cfg(all(feature = "http1", feature = "ffi"))]
    #[test]
    fn test_headers_foreach_order_preserved() {
        let mut headers = hyper_headers::default();

        let name1 = b"Set-CookiE";
        let value1 = b"a=b";
        hyper_headers_add(
            &mut headers,
            name1.as_ptr(),
            name1.len(),
            value1.as_ptr(),
            value1.len(),
        );

        let name2 = b"Content-Encoding";
        let value2 = b"gzip";
        hyper_headers_add(
            &mut headers,
            name2.as_ptr(),
            name2.len(),
            value2.as_ptr(),
            value2.len(),
        );

        let name3 = b"SET-COOKIE";
        let value3 = b"c=d";
        hyper_headers_add(
            &mut headers,
            name3.as_ptr(),
            name3.len(),
            value3.as_ptr(),
            value3.len(),
        );

        let mut vec = Vec::<u8>::new();
        hyper_headers_foreach(&headers, concat, &mut vec as *mut _ as *mut c_void);

        println!("{}", std::str::from_utf8(&vec).unwrap());
        assert_eq!(
            vec,
            b"Set-CookiE: a=b\r\nContent-Encoding: gzip\r\nSET-COOKIE: c=d\r\n"
        );

        extern "C" fn concat(
            vec: *mut c_void,
            name: *const u8,
            name_len: usize,
            value: *const u8,
            value_len: usize,
        ) -> c_int {
            unsafe {
                let vec = &mut *(vec as *mut Vec<u8>);
                let name = std::slice::from_raw_parts(name, name_len);
                let value = std::slice::from_raw_parts(value, value_len);
                vec.extend(name);
                vec.extend(b": ");
                vec.extend(value);
                vec.extend(b"\r\n");
            }
            HYPER_ITER_CONTINUE
        }
    }
}<|MERGE_RESOLUTION|>--- conflicted
+++ resolved
@@ -183,7 +183,7 @@
     /// Get the URI of the request split into scheme, authority and path/query strings.
     ///
     /// Each of `scheme`, `authority` and `path_and_query` may be pointers to buffers that this
-    /// function will populate with the appopriate values from the request.  If one of these
+    /// function will populate with the appropriate values from the request.  If one of these
     /// pointers is non-NULL then the associated `_len` field must be a pointer to a `size_t`
     /// which, on call, is populated with the maximum length of the buffer and, on successful
     /// response, will be set to the actual length of the value written into the buffer.
@@ -390,7 +390,6 @@
 // ===== impl hyper_response =====
 
 ffi_fn! {
-<<<<<<< HEAD
     /// Construct a new HTTP 200 Ok response
     fn hyper_response_new() -> *mut hyper_response {
         Box::into_raw(Box::new(hyper_response(Response::new(IncomingBody::empty()))))
@@ -398,12 +397,9 @@
 }
 
 ffi_fn! {
-    /// Free an HTTP response after using it.
-=======
     /// Free an HTTP response.
     ///
     /// This should be used for any response once it is no longer needed.
->>>>>>> f86c4b51
     fn hyper_response_free(resp: *mut hyper_response) {
         drop(non_null!(Box::from_raw(resp) ?= ()));
     }
