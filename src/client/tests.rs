--- conflicted
+++ resolved
@@ -1,38 +1,3 @@
-<<<<<<< HEAD
-use std::io;
-
-use crate::Body;
-use futures_util::future;
-use http::{Request, Uri};
-use tokio::net::TcpStream;
-
-use super::Client;
-
-#[tokio::test]
-async fn client_connect_uri_argument() {
-    let connector = tower::service_fn(|dst: http::Uri| {
-        assert_eq!(dst.scheme(), Some(&http::uri::Scheme::HTTP));
-        assert_eq!(dst.host(), Some("example.local"));
-        assert_eq!(dst.port(), None);
-        assert_eq!(dst.path(), "/", "path should be removed");
-
-        future::err::<TcpStream, _>(io::Error::new(io::ErrorKind::Other, "expect me"))
-    });
-
-    let client = Client::builder().build::<_, crate::Body>(connector);
-    let _ = client
-        .request(
-            Request::builder()
-                .uri(Uri::from_static("http://example.local/and/a/path"))
-                .body(Body::empty())
-                .unwrap(),
-        )
-        .await
-        .expect_err("response should fail");
-}
-
-=======
->>>>>>> 491b076b
 /*
 // FIXME: re-implement tests with `async/await`
 #[test]
