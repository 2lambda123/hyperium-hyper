--- conflicted
+++ resolved
@@ -246,13 +246,6 @@
 
 #[cfg(test)]
 mod tests {
-<<<<<<< HEAD
-=======
-    // FIXME: re-implement tests with `async/await`, this import should
-    // trigger a warning to remind us
-    use crate::Error;
-    /*
->>>>>>> 79c32f89
     #[cfg(feature = "nightly")]
     extern crate test;
 
