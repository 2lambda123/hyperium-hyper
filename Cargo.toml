[package]
name = "hyper"
version = "1.0.0-rc.4"
description = "A fast and correct HTTP library."
readme = "README.md"
homepage = "https://hyper.rs"
documentation = "https://docs.rs/hyper"
repository = "https://github.com/hyperium/hyper"
license = "MIT"
authors = ["Sean McArthur <sean@seanmonstar.com>"]
keywords = ["http", "hyper", "hyperium"]
categories = ["network-programming", "web-programming::http-client", "web-programming::http-server"]
edition = "2018"
rust-version = "1.63" # keep in sync with MSRV.md dev doc

include = [
  "Cargo.toml",
  "LICENSE",
  "src/**/*",
]

[dependencies]
bytes = "1"
futures-channel = "0.3"
futures-util = { version = "0.3", default-features = false }
http = "0.2"
http-body = "=1.0.0-rc.2"
http-body-util = { version = "=0.1.0-rc.3", optional = true }
httparse = "1.8"
h2 = { version = "0.3.9", optional = true }
itoa = "1"
pin-project-lite = "0.2.4"
tokio = { version = "1", features = ["sync"] }

# Optional

httpdate = { version = "1.0", optional = true }
libc = { version = "0.2", optional = true }
<<<<<<< HEAD
tracing = { version = "0.1", default-features = false, features = ["std"], optional = true }
=======
want = { version = "0.3", optional = true }
>>>>>>> a6dbda14

[dev-dependencies]
futures-util = { version = "0.3", default-features = false, features = ["alloc"] }
http-body-util = "=0.1.0-rc.3"
pretty_env_logger = "0.5"
spmc = "0.3"
serde = { version = "1.0", features = ["derive"] }
serde_json = "1.0"
tokio = { version = "1", features = [
    "fs",
    "macros",
    "net",
    "io-std",
    "io-util",
    "rt",
    "rt-multi-thread", # so examples can use #[tokio::main]
    "sync",
    "time",
    "test-util",
] }
tokio-test = "0.4"
url = "2.2"

[features]
# Nothing by default
default = []

# Easily turn it all on
full = [
    "client",
    "http1",
    "http2",
    "server",
]

# HTTP versions
http1 = []
http2 = ["dep:h2"]

# Client/Server
client = ["dep:want"]
server = ["dep:httpdate"]

# C-API support (currently unstable (no semver))
ffi = ["dep:libc", "dep:http-body-util"]

# Utilize tracing (currently unstable)
tracing = ["dep:tracing"]

# internal features used in CI
nightly = []

[package.metadata.docs.rs]
features = ["ffi", "full", "tracing"]
rustdoc-args = ["--cfg", "docsrs", "--cfg", "hyper_unstable_ffi", "--cfg", "hyper_unstable_tracing"]

[package.metadata.playground]
features = ["full"]

[profile.release]
codegen-units = 1
incremental = false

[profile.bench]
codegen-units = 1
incremental = false

[[example]]
name = "client"
path = "examples/client.rs"
required-features = ["full"]

[[example]]
name = "client_json"
path = "examples/client_json.rs"
required-features = ["full"]

[[example]]
name = "echo"
path = "examples/echo.rs"
required-features = ["full"]

[[example]]
name = "gateway"
path = "examples/gateway.rs"
required-features = ["full"]

[[example]]
name = "graceful_shutdown"
path = "examples/graceful_shutdown.rs"
required-features = ["full"]

[[example]]
name = "hello"
path = "examples/hello.rs"
required-features = ["full"]

[[example]]
name = "http_proxy"
path = "examples/http_proxy.rs"
required-features = ["full"]

[[example]]
name = "multi_server"
path = "examples/multi_server.rs"
required-features = ["full"]

[[example]]
name = "params"
path = "examples/params.rs"
required-features = ["full"]

[[example]]
name = "send_file"
path = "examples/send_file.rs"
required-features = ["full"]

[[example]]
name = "service_struct_impl"
path = "examples/service_struct_impl.rs"
required-features = ["full"]

[[example]]
name = "single_threaded"
path = "examples/single_threaded.rs"
required-features = ["full"]

[[example]]
name = "state"
path = "examples/state.rs"
required-features = ["full"]

[[example]]
name = "upgrades"
path = "examples/upgrades.rs"
required-features = ["full"]


[[example]]
name = "web_api"
path = "examples/web_api.rs"
required-features = ["full"]


[[bench]]
name = "body"
path = "benches/body.rs"
required-features = ["full"]

[[bench]]
name = "connect"
path = "benches/connect.rs"
required-features = ["full"]

[[bench]]
name = "end_to_end"
path = "benches/end_to_end.rs"
required-features = ["full"]

[[bench]]
name = "pipeline"
path = "benches/pipeline.rs"
required-features = ["full"]

[[bench]]
name = "server"
path = "benches/server.rs"
required-features = ["full"]


[[test]]
name = "client"
path = "tests/client.rs"
required-features = ["full"]

[[test]]
name = "integration"
path = "tests/integration.rs"
required-features = ["full"]

[[test]]
name = "server"
path = "tests/server.rs"
required-features = ["full"]<|MERGE_RESOLUTION|>--- conflicted
+++ resolved
@@ -36,11 +36,8 @@
 
 httpdate = { version = "1.0", optional = true }
 libc = { version = "0.2", optional = true }
-<<<<<<< HEAD
 tracing = { version = "0.1", default-features = false, features = ["std"], optional = true }
-=======
 want = { version = "0.3", optional = true }
->>>>>>> a6dbda14
 
 [dev-dependencies]
 futures-util = { version = "0.3", default-features = false, features = ["alloc"] }
